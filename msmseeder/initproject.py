import gzip
import json
import sys
import os
import logging
from lxml import etree
import msmseeder
import msmseeder.TargetExplorer
import msmseeder.UniProt
import msmseeder.PDB
import msmseeder.version
from msmseeder.core import construct_fasta_str
from msmseeder.utils import file_exists_and_not_empty
from collections import namedtuple

logger = logging.getLogger('info')

TemplateData = namedtuple(
    'TemplateData',
    ['pdbid', 'chainid', 'templateid', 'observed_seq',
     'observed_pdbresnums', 'complete_seq', 'complete_pdbresnums']
)


@msmseeder.utils.notify_when_done
def initproject(project_toplevel_dir):
    """Initialize MSMSeeder project within the given directory. Creates
    necessary subdirectories and a project metadata .yaml file.
    :param project_toplevel_dir: str
    """
    create_project_dirs(project_toplevel_dir)
    write_init_metadata(project_toplevel_dir)


@msmseeder.utils.notify_when_done
def gather_targets_from_targetexplorer(dbapi_uri, search_string=''):
    """Gather protein target data from a TargetExplorer DB network API.
    Pass the URI for the database API and a search string.
    The search string uses SQLAlchemy syntax and standard TargetExplorer
    frontend data fields.
    Example:
    dbapi_uri='http://plfah2.mskcc.org/kinomeDBAPI'
    search_string='species="Human"'

    To select all domains within the database:
    search_string=''
    """
    manual_overrides = msmseeder.core.ManualOverrides()
    domain_span_overrides_present = True if len(manual_overrides.target.domain_spans) > 0 else False

    targets_json = get_targetexplorer_targets_json(dbapi_uri, search_string, domain_span_overrides_present)
    targets = extract_targets_from_targetexplorer_json(targets_json, manual_overrides=manual_overrides)
    write_seqs_to_fasta_file(targets)

    write_gather_targets_from_targetexplorer_metadata(dbapi_uri, search_string, len(targets))


@msmseeder.utils.notify_when_done
def gather_targets_from_uniprot(uniprot_query_string, uniprot_domain_regex):
    """Searches UniProt for a set of target proteins with a user-defined
    query string, then saves target IDs and sequences."""
    manual_overrides = msmseeder.core.ManualOverrides()
    uniprotxml = get_uniprot_xml(uniprot_query_string)
    log_unique_domain_names(uniprot_query_string, uniprotxml)
    if uniprot_domain_regex != None:
        log_unique_domain_names_selected_by_regex(uniprot_domain_regex, uniprotxml)
    targets = extract_targets_from_uniprot_xml(uniprotxml, uniprot_domain_regex, manual_overrides)
    write_seqs_to_fasta_file(targets)
    write_gather_targets_from_uniprot_metadata(uniprot_query_string, uniprot_domain_regex, len(targets))


def create_project_dirs(project_toplevel_dir):
    os.chdir(project_toplevel_dir)
    msmseeder.utils.create_dir(msmseeder.core.default_project_dirnames.targets)
    msmseeder.utils.create_dir(msmseeder.core.default_project_dirnames.templates)
    msmseeder.utils.create_dir(msmseeder.core.default_project_dirnames.structures)
    msmseeder.utils.create_dir(msmseeder.core.default_project_dirnames.models)
    msmseeder.utils.create_dir(msmseeder.core.default_project_dirnames.packaged_models)
    msmseeder.utils.create_dir(msmseeder.core.default_project_dirnames.structures_pdb)
    msmseeder.utils.create_dir(msmseeder.core.default_project_dirnames.structures_sifts)
    msmseeder.utils.create_dir(msmseeder.core.default_project_dirnames.templates_structures_observed)
    msmseeder.utils.create_dir(msmseeder.core.default_project_dirnames.templates_structures_complete)


def write_init_metadata(project_toplevel_dir):
    project_metadata = msmseeder.core.ProjectMetadata(project_stage='init')
    init_metadata = gen_init_metadata(project_toplevel_dir)
    project_metadata.add_data(init_metadata)
    project_metadata.write()


def gen_init_metadata(project_toplevel_dir):
    datestamp = msmseeder.core.get_utcnow_formatted()
    metadata_dict = {
        'datestamp': datestamp,
        'init_path': os.path.abspath(project_toplevel_dir),
        'python_version': sys.version.split('|')[0].strip(),
        'python_full_version': msmseeder.core.literal_str(sys.version),
        'msmseeder_version': msmseeder.version.short_version,
        'msmseeder_commit': msmseeder.version.git_revision
    }
    return metadata_dict


def get_targetexplorer_targets_json(dbapi_uri, search_string, domain_span_overrides_present=False):
    """
    :param dbapi_uri: str
    :param search_string: str
    :param domain_span_overrides_present: bool
    :return: list containing nested lists and dicts
    """
    if domain_span_overrides_present:
        targetexplorer_jsonstr = msmseeder.TargetExplorer.query_targetexplorer(
            dbapi_uri, search_string, return_data='domain_seqs,seqs'
        )
    else:
        targetexplorer_jsonstr = msmseeder.TargetExplorer.query_targetexplorer(
            dbapi_uri, search_string, return_data='domain_seqs'
        )
    targetexplorer_json = json.loads(targetexplorer_jsonstr)
    return targetexplorer_json


def get_uniprot_xml(uniprot_query_string):
    logger.info('Querying UniProt web server...')
    uniprotxmlstring = msmseeder.UniProt.retrieve_uniprot(uniprot_query_string)
    parser = etree.XMLParser(huge_tree=True)
    uniprotxml = etree.fromstring(uniprotxmlstring, parser)
    logger.info('Number of entries returned from initial UniProt search: %r\n' % len(uniprotxml))
    return uniprotxml


def extract_targets_from_targetexplorer_json(targets_json, manual_overrides=msmseeder.core.ManualOverrides()):
    """
    :param targets_json:
    :param manual_overrides:
    :return: list of tuples: [(id, seq), (id, seq), ...]
    """
    targets = []
    for target in targets_json['results']:
        for target_domain in target['domains']:
            targetid = target_domain.get('targetid')
            targetseq = target_domain.get('sequence')
            # domain span override
            if targetid in manual_overrides.target.domain_spans:
                fullseq = target.get('sequence')
                start, end = [int(x) - 1 for x in manual_overrides.target.domain_spans[targetid].split('-')]
                targetseq = fullseq[start:end + 1]
            targets.append((targetid, targetseq))

    return targets


def extract_targets_from_uniprot_xml(uniprotxml, uniprot_domain_regex, manual_overrides):
    targets = []
    for entry in uniprotxml.findall('entry'):
        entry_name = entry.find('name').text
        fullseq = msmseeder.core.sequnwrap(entry.find('sequence').text)
        if uniprot_domain_regex is not None:
            selected_domains = entry.xpath(
                'feature[@type="domain"][match_regex(@description, "%s")]' % uniprot_domain_regex,
                extensions={(None, 'match_regex'): msmseeder.core.xpath_match_regex_case_sensitive}
            )
        else:
            selected_domains = entry.findall('feature[@type="domain"]')

        domain_iter = 0
        for domain in selected_domains:
            targetid = '%s_D%d' % (entry_name, domain_iter)
            # domain span override
            if targetid in manual_overrides.target.domain_spans:
                start, end = [int(x) - 1 for x in manual_overrides.target.domain_spans[targetid].split('-')]
            else:
                start, end = [int(domain.find('location/begin').get('position')) - 1,
                              int(domain.find('location/end').get('position')) - 1]
            targetseq = fullseq[start:end + 1]
            targets.append((targetid, targetseq))
            domain_iter += 1

    return targets


def write_seqs_to_fasta_file(targets, fasta_ofilepath=os.path.join('targets', 'targets.fa')):
    """
    :param targets: list of tuples [(id, seq), (id, seq), ...]
    :param fasta_ofilepath: str
    """
    logger.info('Writing target data to FASTA file "%s"...' % fasta_ofilepath)
    with open(fasta_ofilepath, 'w') as fasta_ofile:
        for target in targets:
            targetid, targetseq = target
            target_fasta_string = construct_fasta_str(targetid, targetseq)
            fasta_ofile.write(target_fasta_string)


def gen_metadata_gather_from_targetexplorer(search_string, dbapi_uri):
    db_metadata = get_targetexplorer_db_metadata(dbapi_uri)
    metadata = {
        'method': 'TargetExplorer',
        'gather_from_targetexplorer': {
            'db_uniprot_query_string': str(db_metadata.get('uniprot_query_string')),
            'db_uniprot_domain_regex': str(db_metadata.get('uniprot_domain_regex')),
            'search_string': search_string,
            'dbapi_uri': dbapi_uri,
        }
    }
    return metadata


def gen_metadata_gather_from_uniprot(uniprot_query_string, uniprot_domain_regex):
    metadata = {
        'method': 'UniProt',
        'gather_from_uniprot': {
            'uniprot_query_string': uniprot_query_string,
            'uniprot_domain_regex': uniprot_domain_regex,
        }
    }
    return metadata


def get_targetexplorer_db_metadata(dbapi_uri):
    db_metadata_jsonstr = msmseeder.TargetExplorer.get_targetexplorer_metadata(dbapi_uri)
    return json.loads(db_metadata_jsonstr)


def write_gather_targets_from_targetexplorer_metadata(dbapi_uri, search_string, ntargets):
    gather_from_targetexplorer_metadata = gen_metadata_gather_from_targetexplorer(search_string, dbapi_uri)
    gather_targets_metadata = gen_gather_targets_metadata(ntargets, additional_metadata=gather_from_targetexplorer_metadata)
    project_metadata = msmseeder.core.ProjectMetadata(project_stage='gather_targets')
    project_metadata.add_data(gather_targets_metadata)
    project_metadata.write()


def write_gather_targets_from_uniprot_metadata(uniprot_query_string, uniprot_domain_regex, ntargets):
    gather_from_uniprot_metadata = gen_metadata_gather_from_uniprot(uniprot_query_string, uniprot_domain_regex)
    gather_targets_metadata = gen_gather_targets_metadata(ntargets, additional_metadata=gather_from_uniprot_metadata)
    project_metadata = msmseeder.core.ProjectMetadata(project_stage='gather_targets')
    project_metadata.add_data(gather_targets_metadata)
    project_metadata.write()


def gen_gather_targets_metadata(ntarget_domains, additional_metadata=None):
    if additional_metadata is None:
        additional_metadata = {}
    datestamp = msmseeder.core.get_utcnow_formatted()
    metadata = {
        'datestamp': datestamp,
        'ntargets': str(ntarget_domains),
        'python_version': sys.version.split('|')[0].strip(),
        'python_full_version': msmseeder.core.literal_str(sys.version),
        'msmseeder_version': msmseeder.version.short_version,
        'msmseeder_commit': msmseeder.version.git_revision,
    }
    metadata.update(additional_metadata)
    return metadata


def log_unique_domain_names(uniprot_query_string, uniprotxml):
    if 'domain:' in uniprot_query_string:
        # First extract the domain selection
        # Example query string: 'domain:"Protein kinase" AND reviewed:yes'
        # Can assume that the domain selection will be bounded by double-quotes
        query_string_split = uniprot_query_string.split('"')
        query_string_domain_selection = query_string_split[query_string_split.index('domain:') + 1]
        uniprot_query_string_domains = uniprotxml.xpath(
            'entry/feature[@type="domain"][match_regex(@description, "%s")]' % query_string_domain_selection,
            extensions={
                (None, 'match_regex'): msmseeder.core.xpath_match_regex_case_insensitive
            }
        )
        uniprot_unique_domain_names = set([domain.get('description') for domain in uniprot_query_string_domains])
        logger.info('Set of unique domain names selected by the domain selector \'%s\'during the initial UniProt search:\n%s\n'
              % (query_string_domain_selection, uniprot_unique_domain_names))

    else:
        uniprot_domains = uniprotxml.xpath('entry/feature[@type="domain"]')
        uniprot_unique_domain_names = set([domain.get('description') for domain in uniprot_domains])
        logger.info('Set of unique domain names returned from the initial UniProt search using the query string \'%s\':\n%s\n'
              % (uniprot_query_string, uniprot_unique_domain_names))


def log_unique_domain_names_selected_by_regex(uniprot_domain_regex, uniprotxml):
    regex_matched_domains = uniprotxml.xpath(
        'entry/feature[@type="domain"][match_regex(@description, "%s")]' % uniprot_domain_regex,
        extensions={(None, 'match_regex'): msmseeder.core.xpath_match_regex_case_sensitive}
    )
    regex_matched_domains_unique_names = set([domain.get('description') for domain in regex_matched_domains])
    logger.info(
        'Unique domain names selected after searching with the case-sensitive regex string \'%s\':\n%s\n'
        % (uniprot_domain_regex, regex_matched_domains_unique_names)
    )


@msmseeder.utils.notify_when_done
def gather_templates_from_targetexplorer(dbapi_uri, search_string='', structure_dirs=None):
    """Gather protein template data from a TargetExplorer DB network API.
    Pass the URI for the database API and a search string.
    The search string uses SQLAlchemy syntax and standard TargetExplorer
    frontend data fields.
    Example:
    dbapi_uri='http://plfah2.mskcc.org/kinomeDBAPI'
    search_string='species="Human"'

    To select all domains within the database:
    search_string=''
    """
    manual_overrides = msmseeder.core.ManualOverrides()

    templates_json = get_targetexplorer_templates_json(dbapi_uri, search_string)
    selected_pdbchains = extract_template_pdbchains_from_targetexplorer_json(templates_json, manual_overrides=manual_overrides)
    for pdbchain in selected_pdbchains:
        get_pdb_and_sifts_files(pdbchain['pdbid'], structure_dirs)

    selected_templates = extract_template_pdb_chain_residues(selected_pdbchains)
    write_template_seqs_to_fasta_file(selected_templates)
    #create_dummy_complete_templates(selected_templates)
    extract_template_structures_from_pdb_files(selected_templates)
    write_gather_templates_from_targetexplorer_metadata(search_string, dbapi_uri, len(selected_templates), structure_dirs)


@msmseeder.utils.notify_when_done
def gather_templates_from_uniprot(uniprot_query_string, uniprot_domain_regex, structure_dirs=None):
    """# Searches UniProt for a set of template proteins with a user-defined
    query string, then saves IDs, sequences and structures."""
    manual_overrides = msmseeder.core.ManualOverrides()
    uniprotxml = get_uniprot_xml(uniprot_query_string)
    log_unique_domain_names(uniprot_query_string, uniprotxml)
    if uniprot_domain_regex is not None:
        log_unique_domain_names_selected_by_regex(uniprot_domain_regex, uniprotxml)

    selected_pdbchains = extract_template_pdbchains_from_uniprot_xml(uniprotxml, uniprot_domain_regex, manual_overrides)
    for pdbchain in selected_pdbchains:
        get_pdb_and_sifts_files(pdbchain['pdbid'], structure_dirs)

    selected_templates = extract_template_pdb_chain_residues(selected_pdbchains)
    write_template_seqs_to_fasta_file(selected_templates)
    extract_template_structures_from_pdb_files(selected_templates)
    write_gather_templates_from_uniprot_metadata(uniprot_query_string, uniprot_domain_regex, len(selected_templates), structure_dirs)


def get_targetexplorer_templates_json(dbapi_uri, search_string):
    """
    :param dbapi_uri: str
    :param search_string: str
    :return: list containing nested lists and dicts
    """
    targetexplorer_jsonstr = msmseeder.TargetExplorer.query_targetexplorer(
        dbapi_uri, search_string, return_data='pdb_data'
    )
    targetexplorer_json = json.loads(targetexplorer_jsonstr)
    return targetexplorer_json


def extract_template_pdbchains_from_targetexplorer_json(targetexplorer_json, manual_overrides):
    selected_pdbchains = []
    for target in targetexplorer_json['results']:
        entry_name = target['entry_name']
        for pdb_data in target['pdbs']:
            pdbid = pdb_data['pdbid']
            for pdbchain_data in pdb_data['pdbchains']:
                pdbchain_data['entry_name'] = entry_name
                pdbchain_data['pdbid'] = pdbid
                targetid = '%s_D%s' % (entry_name, pdbchain_data['domainid'])
                templateid = '%s_%s_%s' % (targetid, pdbid, pdbchain_data['chainid'])
                pdbchain_data['templateid'] = templateid
                pdbchain_data['domain_span'] = [int(pdbchain_data['seq_begin']), int(pdbchain_data['seq_end'])]
                # manual overrides
                domain_len = pdbchain_data['seq_end'] - pdbchain_data['seq_begin'] + 1
                if manual_overrides.template.min_domain_len is not None and domain_len < manual_overrides.template.min_domain_len:
                    continue
                if manual_overrides.template.max_domain_len is not None and domain_len > manual_overrides.template.max_domain_len:
                    continue
                if pdbid in manual_overrides.template.skip_pdbs:
                    continue
                if targetid in manual_overrides.template.domain_spans:
                    pdbchain_data['domain_span'] = [int(x) for x in manual_overrides.template.domain_spans[targetid].split('-')]
                selected_pdbchains.append(pdbchain_data)
    return selected_pdbchains


def attempt_symlink_structure_files(pdbid, project_structures_dir, structure_dirs, structure_type='pdb'):
    project_structure_filepath = os.path.join(project_structures_dir, structure_type, pdbid + structure_type_file_extension_mapper[structure_type])
    for structure_dir in structure_dirs:
        structure_filepath = os.path.join(structure_dir, pdbid + structure_type_file_extension_mapper[structure_type])
        if os.path.exists(structure_filepath):
            if file_exists_and_not_empty(structure_filepath) > 0:
                if os.path.exists(project_structure_filepath):
                    os.remove(project_structure_filepath)
                os.symlink(structure_filepath, project_structure_filepath)
                break


def download_structure_file(pdbid, project_structure_filepath, structure_type='pdb'):
    if structure_type == 'pdb':
        download_pdb_file(pdbid, project_structure_filepath)
    elif structure_type == 'sifts':
        download_sifts_file(pdbid, project_structure_filepath)


def download_pdb_file(pdbid, project_pdb_filepath):
    logger.info('Downloading PDB file for: %s' % pdbid)
    pdbgz_page = msmseeder.PDB.retrieve_pdb(pdbid, compressed='yes')
    with open(project_pdb_filepath, 'w') as pdbgz_file:
        pdbgz_file.write(pdbgz_page)


def download_sifts_file(pdbid, project_sifts_filepath):
    logger.info('Downloading sifts file for:', pdbid)
    sifts_page = msmseeder.PDB.retrieve_sifts(pdbid)
    with gzip.open(project_sifts_filepath, 'wb') as project_sifts_file:
        project_sifts_file.write(sifts_page)


def get_pdb_and_sifts_files(pdbid, structure_dirs=None):
    if type(structure_dirs) != list:
        structure_dirs = []
    project_structures_dir = 'structures'
    for structure_type in ['pdb', 'sifts']:
        project_structure_filepath = os.path.join(project_structures_dir, structure_type, pdbid + structure_type_file_extension_mapper[structure_type])
        if not file_exists_and_not_empty(project_structure_filepath):
            attempt_symlink_structure_files(pdbid, project_structures_dir, structure_dirs, structure_type=structure_type)
            if not os.path.exists(project_structure_filepath):
                download_structure_file(pdbid, project_structure_filepath, structure_type=structure_type)


def extract_template_pdb_chain_residues(selected_pdbchains):
    logger.info('Extracting residues from PDB chains...')
    selected_templates = []
    for pdbchain in selected_pdbchains:
        extracted_pdb_template_seq_data = extract_pdb_template_seq(pdbchain)
        if extracted_pdb_template_seq_data is not None:
            selected_templates.append(extracted_pdb_template_seq_data)
    logger.info('%d templates selected.\n' % len(selected_templates))
    return selected_templates


def parse_sifts_xml(sifts_filepath):
    with gzip.open(sifts_filepath, 'rb') as sifts_file:
        parser = etree.XMLParser(huge_tree=True)
        siftsxml = etree.parse(sifts_file, parser).getroot()

    return siftsxml


def add_pdb_modified_xml_tags_to_residues(siftsxml):
    """
    Adds "PDB modified" tags to certain phosphorylated residue types, which sometimes do not have such tags in the SIFTS file.
    known cases: 4BCP, 4BCG, 4I5C, 4IVB, 4IAC
    The passed XML object is modified in-place.
    :param siftsxml:
    :return:
    """
    modified_residues = []
    modified_residues += siftsxml.findall('entity/segment/listResidue/residue[@dbResName="TPO"]')
    modified_residues += siftsxml.findall('entity/segment/listResidue/residue[@dbResName="PTR"]')
    modified_residues += siftsxml.findall('entity/segment/listResidue/residue[@dbResName="SEP"]')
    for mr in modified_residues:
        if mr is None:
            continue
        residue_detail_modified = etree.Element('residueDetail')
        residue_detail_modified.set('dbSource', 'MSD')
        residue_detail_modified.set('property', 'Annotation')
        residue_detail_modified.text = 'PDB\n          modified'
        mr.append(residue_detail_modified)


def extract_pdb_template_seq(pdbchain):
    """Extract data from PDB chain"""
    templateid = pdbchain['templateid']
    chainid = pdbchain['chainid']
    pdbid = pdbchain['pdbid']
    domain_span = pdbchain['domain_span'] # UniProt coords

    sifts_filepath = os.path.join('structures', 'sifts', pdbid + '.xml.gz')
    siftsxml = parse_sifts_xml(sifts_filepath)

    add_pdb_modified_xml_tags_to_residues(siftsxml)

    # domain_span_sifts_coords = [
    #     int(siftsxml.find('entity/segment/listResidue/residue/crossRefDb[@dbSource="UniProt"][@dbChainId="%s"][@dbResNum="%d"]/..' % (chainid, domain_span[0])).get('dbResNum')),
    #     int(siftsxml.find('entity/segment/listResidue/residue/crossRefDb[@dbSource="UniProt"][@dbChainId="%s"][@dbResNum="%d"]/..' % (chainid, domain_span[1])).get('dbResNum')),
    # ]

    # TODO once working, check whether this fills in all loops
    # An alternative approach would be to just take the UniProt sequence specified by the domain span
    selected_residues = siftsxml.xpath(
        'entity/segment/listResidue/residue/crossRefDb[@dbSource="PDB"][@dbChainId="%s"]'
        '[../crossRefDb[@dbSource="UniProt"][@dbResNum >= "%d"][@dbResNum <= "%d"]]' % (chainid, domain_span[0], domain_span[1])
    )

    # now extract PDB residues with the correct PDB chain ID, are observed, have a UniProt crossref and are within the UniProt domain bounds, and do not have "PDB modified", "Conflict" or "Engineered mutation" tags.
    selected_observed_residues = siftsxml.xpath(
        'entity/segment/listResidue/residue/crossRefDb[@dbSource="PDB"][@dbChainId="%s"][not(../residueDetail[contains(text(),"Not_Observed")])]'
        '[../crossRefDb[@dbSource="UniProt"][@dbResNum >= "%d"][@dbResNum <= "%d"]][not(../residueDetail[contains(text(),"modified")])]'
        '[not(../residueDetail[contains(text(),"Conflict")])][not(../residueDetail[contains(text(),"mutation")])]' % (chainid, domain_span[0], domain_span[1])
    )

    # all_pdb_domain_residues = siftsxml.xpath(
    #     'entity/segment/listResidue/residue/crossRefDb[@dbSource="PDB"][@dbChainId="%s"][../crossRefDb[@dbSource="UniProt"][@dbResNum >= "%d"][@dbResNum <= "%d"]]' % (chainid, domain_span[0], domain_span[1])
    # )

    if len(selected_observed_residues) == 0 or len(selected_residues) == 0:
        return

    # calculate the ratio of observed residues - if less than a certain amount, discard pdbchain
    ratio_observed = float(len(selected_observed_residues)) / float(len(selected_residues))
    if ratio_observed < msmseeder.core.template_acceptable_ratio_observed_residues:
        return

    # make a single-letter aa code sequence
    complete_seq = ''.join([residue.find('../crossRefDb[@dbSource="UniProt"]').get('dbResName') for residue in selected_residues])
    complete_pdbresnums = [residue.get('dbResNum') for residue in selected_residues]
    template_seq_observed = ''.join([residue.find('../crossRefDb[@dbSource="UniProt"]').get('dbResName') for residue in selected_observed_residues])
    template_pdbresnums_observed = [residue.get('dbResNum') for residue in selected_observed_residues]

    # store data
    template_data = TemplateData(
        pdbid=pdbid,
        chainid=chainid,
        templateid=templateid,
        observed_seq=template_seq_observed,
        observed_pdbresnums=template_pdbresnums_observed,
        complete_seq=complete_seq,
        complete_pdbresnums=complete_pdbresnums,
    )

    return template_data


def write_template_seqs_to_fasta_file(selected_templates):
    selected_template_seq_tuples = [(template.templateid, template.complete_seq) for template in selected_templates]
    selected_template_seq_observed_tuples = [(template.templateid, template.observed_seq) for template in selected_templates]
    write_seqs_to_fasta_file(selected_template_seq_tuples, fasta_ofilepath=os.path.join('templates', 'templates-complete.fa'))
    write_seqs_to_fasta_file(selected_template_seq_observed_tuples, fasta_ofilepath=os.path.join('templates', 'templates-observed.fa'))


def extract_template_structures_from_pdb_files(selected_templates):
    logger.info('Writing template structures...')
    for template in selected_templates:
        pdb_filename = os.path.join('structures', 'pdb', template.pdbid + '.pdb.gz')

        template_observed_filename = os.path.join('templates', 'structures-observed', template.templateid + '.pdb')
        nresidues_extracted = msmseeder.PDB.extract_residues_by_resnum(
            template_observed_filename, pdb_filename, template.template_pdbresnums_observed, template.chainid
        )
        if nresidues_extracted != len(template.template_pdbresnums_observed):
            raise Exception(
                'Number of residues (%d) extracted from PDB file (%s) for template (%s) does not match desired number of residues (%d).' % (
                    nresidues_extracted, template.pdbid, template.templateid, len(template.observed_pdbresnums)
                )
            )


<<<<<<< HEAD
# def create_dummy_complete_templates(selected_templates):
#     # TODO
#     for template in selected_templates:
#         template_pdbresnums = template['template_pdbresnums']
#         template_seq_complete = template['template_seq']


# def pdbfix_template(template):
#     # TODO
#     import pdbfixer
#     import simtk.openmm.app as app
#
#     missing_residues = determine_template_missing_residues(template.observed_seq, template.complete_seq)
#
#     pdbfixer.findMissingAtoms()
#     pdbfixer.addMissingAtoms()
#     app.PDBFile.writeFile(pdbfixer.topology, pdbfixer.positions, file=template_fixed_filepath)


# def determine_template_missing_residues(template):
#     # complete_seq_residue_indices = range(len(template.observed_seq))
#
#     # missing_residues = {}
#     # for i in range(len(template.complete_seq)):
#     #     if template.complete_pdbresnums[i] not in template.observed_pdbresnums[i]:
#     #         missing_residues[(0, i)] = []
#
#     # (0,17): [
#     #         'GLY',
#     #         'SER',
#     #         'PHE',
#     #         'GLY',
#     #      ]
#
#     # seq_observed = template.observed_seq
#     seq_complete = template.complete_seq
#     seq_observed_w_gaps = gen_seq_observed_w_gaps(template)
#     seq_observed_offset = index of first non-null element in seq_observed_w_gaps
#
#     missing_residues = {}
#     index = 0
#     for i in range(len(seq_complete)):
#         if i < seq_observed_offset or i >= len(seq_observed_w_gaps)+seq_observed_offset or seq_observed_w_gaps[i-seq_observed_offset] is None:
#             key = (0, index)
#             if key not in missing_residues:
#                 missing_residues[key] = []
#             residue_code = seq_complete[i]
#             residue_name = Bio.SeqUtils.seq3(residue_code).upper()
#             missing_residues[key].append(residue_name)
#         else:
#             index += 1


def gen_seq_observed_w_gaps(template):
    # TODO skip this - should be able to set the "complete" sequence with the PDBFixer object and then just use the findMissingResidues() function.
    first_observed_residue_index = template.complete_pdbresnums.index(template.observed_pdbresnums[0])
    last_observed_residue_index = template.complete_pdbresnums.index(template.observed_pdbresnums[-1])
    nobserved_residues_w_gaps = last_observed_residue_index - first_observed_residue_index + 1
    print first_observed_residue_index, last_observed_residue_index, nobserved_residues_w_gaps, len(template.complete_seq)

    seq_observed_w_gaps = [None] * nobserved_residues_w_gaps
    for i in range(len(template.complete_seq)):
        if i >= first_observed_residue_index and i <= last_observed_residue_index:
            index = i - first_observed_residue_index
            seq_observed_w_gaps[index] = template.complete_seq[index]
    return seq_observed_w_gaps
=======
def write_gather_templates_from_targetexplorer_metadata(search_string, dbapi_uri, ntemplates, structure_dirs):
    gather_templates_from_targetexplorer_metadata = gen_metadata_gather_from_targetexplorer(search_string, dbapi_uri)
    gather_templates_from_targetexplorer_metadata['structure_dirs'] = structure_dirs
    gather_templates_metadata = gen_gather_templates_metadata(ntemplates, additional_metadata=gather_templates_from_targetexplorer_metadata)
    project_metadata = msmseeder.core.ProjectMetadata(project_stage='gather_templates')
    project_metadata.add_data(gather_templates_metadata)
    project_metadata.write()


def write_gather_templates_from_uniprot_metadata(uniprot_query_string, uniprot_domain_regex, ntemplates, structure_dirs):
    gather_templates_from_uniprot_metadata = gen_metadata_gather_from_uniprot(uniprot_query_string, uniprot_domain_regex)
    gather_templates_from_uniprot_metadata['structure_dirs'] = structure_dirs
    gather_templates_metadata = gen_gather_templates_metadata(ntemplates, additional_metadata=gather_templates_from_uniprot_metadata)
    project_metadata = msmseeder.core.ProjectMetadata(project_stage='gather_templates')
    project_metadata.add_data(gather_templates_metadata)
    project_metadata.write()
>>>>>>> b273a0e9


def gen_gather_templates_metadata(nselected_templates, additional_metadata=None):
    if additional_metadata is None:
        additional_metadata = {}
    datestamp = msmseeder.core.get_utcnow_formatted()
    metadata = {
        'datestamp': datestamp,
        'ntemplates': str(nselected_templates),
        'python_version': sys.version.split('|')[0].strip(),
        'python_full_version': msmseeder.core.literal_str(sys.version),
        'msmseeder_version': msmseeder.version.short_version,
        'msmseeder_commit': msmseeder.version.git_revision
    }
    metadata.update(additional_metadata)
    return metadata


def extract_template_pdbchains_from_uniprot_xml(uniprotxml, uniprot_domain_regex, manual_overrides):
    selected_pdbchains = []
    all_uniprot_entries = uniprotxml.findall('entry')
    for entry in all_uniprot_entries:
        entry_name = entry.find('name').text
        if uniprot_domain_regex is not None:
            selected_domains = entry.xpath(
                'feature[@type="domain"][match_regex(@description, "%s")]' % uniprot_domain_regex,
                extensions={(None, 'match_regex'): msmseeder.core.xpath_match_regex_case_sensitive}
            )
        else:
            selected_domains = entry.findall('feature[@type="domain"]')

        domain_iter = 0
        for domain in selected_domains:
            domain_id = '%s_D%d' % (entry_name, domain_iter)
            domain_span = [int(domain.find('location/begin').get('position')), int(domain.find('location/end').get('position'))]
            if domain_id in manual_overrides.template.domain_spans:
                domain_span = [int(x) for x in manual_overrides.template.domain_spans[domain_id].split('-')]
            domain_len = domain_span[1] - domain_span[0] + 1
            if manual_overrides.template.min_domain_len is not None and domain_len < manual_overrides.template.min_domain_len:
                continue
            if manual_overrides.template.max_domain_len is not None and domain_len > manual_overrides.template.max_domain_len:
                continue

            domain_iter += 1
            pdbs = domain.getparent().xpath(
                'dbReference[@type="PDB"]/property[@type="method"][@value="X-ray" or @value="NMR"]/..')

            for pdb in pdbs:
                pdbid = pdb.get('id')
                if pdbid in manual_overrides.template.skip_pdbs:
                    continue
                pdb_chain_span_nodes = pdb.findall('property[@type="chains"]')

                for PDB_chain_span_node in pdb_chain_span_nodes:
                    chain_span_string = PDB_chain_span_node.get('value')
                    chain_spans = msmseeder.UniProt.parse_uniprot_pdbref_chains(chain_span_string)

                    for chainid in chain_spans.keys():
                        span = chain_spans[chainid]
                        if (span[0] < domain_span[0] + 30) & (span[1] > domain_span[1] - 30):
                            templateid = '%s_%s_%s' % (domain_id, pdbid, chainid)
                            data = {
                                'templateid': templateid,
                                'pdbid': pdbid,
                                'chainid': chainid,
                                'domain_span': domain_span
                            }
                            selected_pdbchains.append(data)
    logger.info('%d PDB chains selected.' % len(selected_pdbchains))
    return selected_pdbchains

structure_type_file_extension_mapper = {'pdb': '.pdb.gz', 'sifts': '.xml.gz'}<|MERGE_RESOLUTION|>--- conflicted
+++ resolved
@@ -12,6 +12,7 @@
 from msmseeder.core import construct_fasta_str
 from msmseeder.utils import file_exists_and_not_empty
 from collections import namedtuple
+from msmseeder.core import mpistate
 
 logger = logging.getLogger('info')
 
@@ -285,14 +286,12 @@
         extensions={(None, 'match_regex'): msmseeder.core.xpath_match_regex_case_sensitive}
     )
     regex_matched_domains_unique_names = set([domain.get('description') for domain in regex_matched_domains])
-    logger.info(
-        'Unique domain names selected after searching with the case-sensitive regex string \'%s\':\n%s\n'
-        % (uniprot_domain_regex, regex_matched_domains_unique_names)
-    )
+    logger.info('Unique domain names selected after searching with the case-sensitive regex string \'%s\':\n%s\n'
+          % (uniprot_domain_regex, regex_matched_domains_unique_names))
 
 
 @msmseeder.utils.notify_when_done
-def gather_templates_from_targetexplorer(dbapi_uri, search_string='', structure_dirs=None):
+def gather_templates_from_targetexplorer(dbapi_uri, search_string='', structure_dirs=None, loopmodel=True):
     """Gather protein template data from a TargetExplorer DB network API.
     Pass the URI for the database API and a search string.
     The search string uses SQLAlchemy syntax and standard TargetExplorer
@@ -311,10 +310,13 @@
     for pdbchain in selected_pdbchains:
         get_pdb_and_sifts_files(pdbchain['pdbid'], structure_dirs)
 
+    selected_templates = None
     selected_templates = extract_template_pdb_chain_residues(selected_pdbchains)
     write_template_seqs_to_fasta_file(selected_templates)
-    #create_dummy_complete_templates(selected_templates)
     extract_template_structures_from_pdb_files(selected_templates)
+    if loopmodel:
+        selected_templates = mpistate.comm.bcast(selected_templates, root=0)
+        loopmodel_templates(selected_templates)
     write_gather_templates_from_targetexplorer_metadata(search_string, dbapi_uri, len(selected_templates), structure_dirs)
 
 
@@ -338,6 +340,7 @@
     write_gather_templates_from_uniprot_metadata(uniprot_query_string, uniprot_domain_regex, len(selected_templates), structure_dirs)
 
 
+@msmseeder.utils.mpirank0only
 def get_targetexplorer_templates_json(dbapi_uri, search_string):
     """
     :param dbapi_uri: str
@@ -351,6 +354,7 @@
     return targetexplorer_json
 
 
+@msmseeder.utils.mpirank0only
 def extract_template_pdbchains_from_targetexplorer_json(targetexplorer_json, manual_overrides):
     selected_pdbchains = []
     for target in targetexplorer_json['results']:
@@ -411,6 +415,7 @@
         project_sifts_file.write(sifts_page)
 
 
+@msmseeder.utils.mpirank0only
 def get_pdb_and_sifts_files(pdbid, structure_dirs=None):
     if type(structure_dirs) != list:
         structure_dirs = []
@@ -423,6 +428,7 @@
                 download_structure_file(pdbid, project_structure_filepath, structure_type=structure_type)
 
 
+@msmseeder.utils.mpirank0only
 def extract_template_pdb_chain_residues(selected_pdbchains):
     logger.info('Extracting residues from PDB chains...')
     selected_templates = []
@@ -527,6 +533,7 @@
     return template_data
 
 
+@msmseeder.utils.mpirank0only
 def write_template_seqs_to_fasta_file(selected_templates):
     selected_template_seq_tuples = [(template.templateid, template.complete_seq) for template in selected_templates]
     selected_template_seq_observed_tuples = [(template.templateid, template.observed_seq) for template in selected_templates]
@@ -534,24 +541,143 @@
     write_seqs_to_fasta_file(selected_template_seq_observed_tuples, fasta_ofilepath=os.path.join('templates', 'templates-observed.fa'))
 
 
+@msmseeder.utils.mpirank0only
 def extract_template_structures_from_pdb_files(selected_templates):
     logger.info('Writing template structures...')
     for template in selected_templates:
-        pdb_filename = os.path.join('structures', 'pdb', template.pdbid + '.pdb.gz')
-
-        template_observed_filename = os.path.join('templates', 'structures-observed', template.templateid + '.pdb')
-        nresidues_extracted = msmseeder.PDB.extract_residues_by_resnum(
-            template_observed_filename, pdb_filename, template.template_pdbresnums_observed, template.chainid
-        )
-        if nresidues_extracted != len(template.template_pdbresnums_observed):
-            raise Exception(
-                'Number of residues (%d) extracted from PDB file (%s) for template (%s) does not match desired number of residues (%d).' % (
-                    nresidues_extracted, template.pdbid, template.templateid, len(template.observed_pdbresnums)
-                )
+        pdb_filename = os.path.join(msmseeder.core.default_project_dirnames.structures_pdb, template.pdbid + '.pdb.gz')
+        template_observed_filename = os.path.join(msmseeder.core.default_project_dirnames.templates_structures_observed, template.templateid + '.pdb')
+        msmseeder.PDB.extract_residues_by_resnum(template_observed_filename, pdb_filename, template)
+
+
+@msmseeder.utils.mpirank0only
+def write_gather_templates_from_targetexplorer_metadata(search_string, dbapi_uri, ntemplates, structure_dirs):
+    gather_templates_from_targetexplorer_metadata = gen_metadata_gather_from_targetexplorer(search_string, dbapi_uri)
+    gather_templates_from_targetexplorer_metadata['structure_dirs'] = structure_dirs
+    gather_templates_metadata = gen_gather_templates_metadata(ntemplates, additional_metadata=gather_templates_from_targetexplorer_metadata)
+    project_metadata = msmseeder.core.ProjectMetadata(project_stage='gather_templates')
+    project_metadata.add_data(gather_templates_metadata)
+    project_metadata.write()
+
+
+@msmseeder.utils.mpirank0only
+def write_gather_templates_from_uniprot_metadata(uniprot_query_string, uniprot_domain_regex, ntemplates, structure_dirs):
+    gather_templates_from_uniprot_metadata = gen_metadata_gather_from_uniprot(uniprot_query_string, uniprot_domain_regex)
+    gather_templates_from_uniprot_metadata['structure_dirs'] = structure_dirs
+    gather_templates_metadata = gen_gather_templates_metadata(ntemplates, additional_metadata=gather_templates_from_uniprot_metadata)
+    project_metadata = msmseeder.core.ProjectMetadata(project_stage='gather_templates')
+    project_metadata.add_data(gather_templates_metadata)
+    project_metadata.write()
+
+
+def gen_gather_templates_metadata(nselected_templates, additional_metadata=None):
+    if additional_metadata is None:
+        additional_metadata = {}
+    datestamp = msmseeder.core.get_utcnow_formatted()
+    metadata = {
+        'datestamp': datestamp,
+        'ntemplates': str(nselected_templates),
+        'python_version': sys.version.split('|')[0].strip(),
+        'python_full_version': msmseeder.core.literal_str(sys.version),
+        'msmseeder_version': msmseeder.version.short_version,
+        'msmseeder_commit': msmseeder.version.git_revision
+    }
+    metadata.update(additional_metadata)
+    return metadata
+
+
+def extract_template_pdbchains_from_uniprot_xml(uniprotxml, uniprot_domain_regex, manual_overrides):
+    selected_pdbchains = []
+    all_uniprot_entries = uniprotxml.findall('entry')
+    for entry in all_uniprot_entries:
+        entry_name = entry.find('name').text
+        if uniprot_domain_regex is not None:
+            selected_domains = entry.xpath(
+                'feature[@type="domain"][match_regex(@description, "%s")]' % uniprot_domain_regex,
+                extensions={(None, 'match_regex'): msmseeder.core.xpath_match_regex_case_sensitive}
             )
-
-
-<<<<<<< HEAD
+        else:
+            selected_domains = entry.findall('feature[@type="domain"]')
+
+        domain_iter = 0
+        for domain in selected_domains:
+            domain_id = '%s_D%d' % (entry_name, domain_iter)
+            domain_span = [int(domain.find('location/begin').get('position')), int(domain.find('location/end').get('position'))]
+            if domain_id in manual_overrides.template.domain_spans:
+                domain_span = [int(x) for x in manual_overrides.template.domain_spans[domain_id].split('-')]
+            domain_len = domain_span[1] - domain_span[0] + 1
+            if manual_overrides.template.min_domain_len is not None and domain_len < manual_overrides.template.min_domain_len:
+                continue
+            if manual_overrides.template.max_domain_len is not None and domain_len > manual_overrides.template.max_domain_len:
+                continue
+
+            domain_iter += 1
+            pdbs = domain.getparent().xpath(
+                'dbReference[@type="PDB"]/property[@type="method"][@value="X-ray" or @value="NMR"]/..')
+
+            for pdb in pdbs:
+                pdbid = pdb.get('id')
+                if pdbid in manual_overrides.template.skip_pdbs:
+                    continue
+                pdb_chain_span_nodes = pdb.findall('property[@type="chains"]')
+
+                for PDB_chain_span_node in pdb_chain_span_nodes:
+                    chain_span_string = PDB_chain_span_node.get('value')
+                    chain_spans = msmseeder.UniProt.parse_uniprot_pdbref_chains(chain_span_string)
+
+                    for chainid in chain_spans.keys():
+                        span = chain_spans[chainid]
+                        if (span[0] < domain_span[0] + 30) & (span[1] > domain_span[1] - 30):
+                            templateid = '%s_%s_%s' % (domain_id, pdbid, chainid)
+                            data = {
+                                'templateid': templateid,
+                                'pdbid': pdbid,
+                                'chainid': chainid,
+                                'domain_span': domain_span
+                            }
+                            selected_pdbchains.append(data)
+    logger.info('%d PDB chains selected.' % len(selected_pdbchains))
+    return selected_pdbchains
+
+structure_type_file_extension_mapper = {'pdb': '.pdb.gz', 'sifts': '.xml.gz'}
+
+
+def loopmodel_templates(selected_templates):
+    for template_index in range(mpistate.rank, len(selected_templates), mpistate.size):
+        pdbfix_template(selected_templates[template_index])
+
+
+def pdbfix_template(template):
+    import pdbfixer
+    import simtk.openmm.app
+    import Bio.SeqUtils
+    template_filename = os.path.join(msmseeder.core.default_project_dirnames.templates_structures_observed, template.templateid + '.pdb')
+    with open(template_filename, 'r') as template_file:
+        fixer = pdbfixer.PDBFixer(file=template_file)
+    seq_obj = simtk.openmm.app.internal.pdbstructure.Sequence(template.chainid)
+    for r in template.complete_seq:
+        resi3 = Bio.SeqUtils.seq3(r).upper()
+        seq_obj.residues.append(resi3)
+    fixer.structure.sequences.append(seq_obj)
+    fixer.findMissingResidues()
+    fixer.findMissingAtoms()
+    fixer.addMissingAtoms()
+    template_pdbfixed_filepath = os.path.join(msmseeder.core.default_project_dirnames.templates_structures_complete, template.templateid + '.pdb')
+    with open(template_pdbfixed_filepath, 'w') as template_pdbfixed_file:
+        simtk.openmm.app.PDBFile.writeFile(fixer.topology, fixer.positions, file=template_pdbfixed_file)
+
+
+
+
+
+
+
+
+
+
+
+
+
 # def create_dummy_complete_templates(selected_templates):
 #     # TODO
 #     for template in selected_templates:
@@ -605,106 +731,16 @@
 #             index += 1
 
 
-def gen_seq_observed_w_gaps(template):
-    # TODO skip this - should be able to set the "complete" sequence with the PDBFixer object and then just use the findMissingResidues() function.
-    first_observed_residue_index = template.complete_pdbresnums.index(template.observed_pdbresnums[0])
-    last_observed_residue_index = template.complete_pdbresnums.index(template.observed_pdbresnums[-1])
-    nobserved_residues_w_gaps = last_observed_residue_index - first_observed_residue_index + 1
-    print first_observed_residue_index, last_observed_residue_index, nobserved_residues_w_gaps, len(template.complete_seq)
-
-    seq_observed_w_gaps = [None] * nobserved_residues_w_gaps
-    for i in range(len(template.complete_seq)):
-        if i >= first_observed_residue_index and i <= last_observed_residue_index:
-            index = i - first_observed_residue_index
-            seq_observed_w_gaps[index] = template.complete_seq[index]
-    return seq_observed_w_gaps
-=======
-def write_gather_templates_from_targetexplorer_metadata(search_string, dbapi_uri, ntemplates, structure_dirs):
-    gather_templates_from_targetexplorer_metadata = gen_metadata_gather_from_targetexplorer(search_string, dbapi_uri)
-    gather_templates_from_targetexplorer_metadata['structure_dirs'] = structure_dirs
-    gather_templates_metadata = gen_gather_templates_metadata(ntemplates, additional_metadata=gather_templates_from_targetexplorer_metadata)
-    project_metadata = msmseeder.core.ProjectMetadata(project_stage='gather_templates')
-    project_metadata.add_data(gather_templates_metadata)
-    project_metadata.write()
-
-
-def write_gather_templates_from_uniprot_metadata(uniprot_query_string, uniprot_domain_regex, ntemplates, structure_dirs):
-    gather_templates_from_uniprot_metadata = gen_metadata_gather_from_uniprot(uniprot_query_string, uniprot_domain_regex)
-    gather_templates_from_uniprot_metadata['structure_dirs'] = structure_dirs
-    gather_templates_metadata = gen_gather_templates_metadata(ntemplates, additional_metadata=gather_templates_from_uniprot_metadata)
-    project_metadata = msmseeder.core.ProjectMetadata(project_stage='gather_templates')
-    project_metadata.add_data(gather_templates_metadata)
-    project_metadata.write()
->>>>>>> b273a0e9
-
-
-def gen_gather_templates_metadata(nselected_templates, additional_metadata=None):
-    if additional_metadata is None:
-        additional_metadata = {}
-    datestamp = msmseeder.core.get_utcnow_formatted()
-    metadata = {
-        'datestamp': datestamp,
-        'ntemplates': str(nselected_templates),
-        'python_version': sys.version.split('|')[0].strip(),
-        'python_full_version': msmseeder.core.literal_str(sys.version),
-        'msmseeder_version': msmseeder.version.short_version,
-        'msmseeder_commit': msmseeder.version.git_revision
-    }
-    metadata.update(additional_metadata)
-    return metadata
-
-
-def extract_template_pdbchains_from_uniprot_xml(uniprotxml, uniprot_domain_regex, manual_overrides):
-    selected_pdbchains = []
-    all_uniprot_entries = uniprotxml.findall('entry')
-    for entry in all_uniprot_entries:
-        entry_name = entry.find('name').text
-        if uniprot_domain_regex is not None:
-            selected_domains = entry.xpath(
-                'feature[@type="domain"][match_regex(@description, "%s")]' % uniprot_domain_regex,
-                extensions={(None, 'match_regex'): msmseeder.core.xpath_match_regex_case_sensitive}
-            )
-        else:
-            selected_domains = entry.findall('feature[@type="domain"]')
-
-        domain_iter = 0
-        for domain in selected_domains:
-            domain_id = '%s_D%d' % (entry_name, domain_iter)
-            domain_span = [int(domain.find('location/begin').get('position')), int(domain.find('location/end').get('position'))]
-            if domain_id in manual_overrides.template.domain_spans:
-                domain_span = [int(x) for x in manual_overrides.template.domain_spans[domain_id].split('-')]
-            domain_len = domain_span[1] - domain_span[0] + 1
-            if manual_overrides.template.min_domain_len is not None and domain_len < manual_overrides.template.min_domain_len:
-                continue
-            if manual_overrides.template.max_domain_len is not None and domain_len > manual_overrides.template.max_domain_len:
-                continue
-
-            domain_iter += 1
-            pdbs = domain.getparent().xpath(
-                'dbReference[@type="PDB"]/property[@type="method"][@value="X-ray" or @value="NMR"]/..')
-
-            for pdb in pdbs:
-                pdbid = pdb.get('id')
-                if pdbid in manual_overrides.template.skip_pdbs:
-                    continue
-                pdb_chain_span_nodes = pdb.findall('property[@type="chains"]')
-
-                for PDB_chain_span_node in pdb_chain_span_nodes:
-                    chain_span_string = PDB_chain_span_node.get('value')
-                    chain_spans = msmseeder.UniProt.parse_uniprot_pdbref_chains(chain_span_string)
-
-                    for chainid in chain_spans.keys():
-                        span = chain_spans[chainid]
-                        if (span[0] < domain_span[0] + 30) & (span[1] > domain_span[1] - 30):
-                            templateid = '%s_%s_%s' % (domain_id, pdbid, chainid)
-                            data = {
-                                'templateid': templateid,
-                                'pdbid': pdbid,
-                                'chainid': chainid,
-                                'domain_span': domain_span
-                            }
-                            selected_pdbchains.append(data)
-    logger.info('%d PDB chains selected.' % len(selected_pdbchains))
-    return selected_pdbchains
-
-structure_type_file_extension_mapper = {'pdb': '.pdb.gz', 'sifts': '.xml.gz'}+# def gen_seq_observed_w_gaps(template):
+#     # TODO skip this - should be able to set the "complete" sequence with the PDBFixer object and then just use the findMissingResidues() function.
+#     first_observed_residue_index = template.complete_pdbresnums.index(template.observed_pdbresnums[0])
+#     last_observed_residue_index = template.complete_pdbresnums.index(template.observed_pdbresnums[-1])
+#     nobserved_residues_w_gaps = last_observed_residue_index - first_observed_residue_index + 1
+#     print first_observed_residue_index, last_observed_residue_index, nobserved_residues_w_gaps, len(template.complete_seq)
+#
+#     seq_observed_w_gaps = [None] * nobserved_residues_w_gaps
+#     for i in range(len(template.complete_seq)):
+#         if i >= first_observed_residue_index and i <= last_observed_residue_index:
+#             index = i - first_observed_residue_index
+#             seq_observed_w_gaps[index] = template.complete_seq[index]
+#     return seq_observed_w_gaps